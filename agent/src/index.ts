import { PGLiteDatabaseAdapter } from "@elizaos/adapter-pglite";
import { PostgresDatabaseAdapter } from "@elizaos/adapter-postgres";
import { RedisClient } from "@elizaos/adapter-redis";
import { SqliteDatabaseAdapter } from "@elizaos/adapter-sqlite";
import { AutoClientInterface } from "@elizaos/client-auto";
import { DiscordClientInterface } from "@elizaos/client-discord";
import { FarcasterAgentClient } from "@elizaos/client-farcaster";
import { LensAgentClient } from "@elizaos/client-lens";
import { SlackClientInterface } from "@elizaos/client-slack";
import { TelegramClientInterface } from "@elizaos/client-telegram";
import { TwitterClientInterface } from "@elizaos/client-twitter";
// import { ReclaimAdapter } from "@elizaos/plugin-reclaim";
<<<<<<< HEAD
import { DirectClient } from "@elizaos/client-direct";
import { PrimusAdapter } from "@elizaos/plugin-primus";

=======
>>>>>>> 82607be2
import {
    AgentRuntime,
    CacheManager,
    CacheStore,
    Character,
    Client,
    Clients,
    DbCacheAdapter,
    defaultCharacter,
    elizaLogger,
    FsCacheAdapter,
    IAgentRuntime,
    ICacheManager,
    IDatabaseAdapter,
    IDatabaseCacheAdapter,
    ModelProviderName,
    settings,
    stringToUuid,
    validateCharacterConfig,
} from "@elizaos/core";
import { zgPlugin } from "@elizaos/plugin-0g";

import { bootstrapPlugin } from "@elizaos/plugin-bootstrap";
import createGoatPlugin from "@elizaos/plugin-goat";
// import { intifacePlugin } from "@elizaos/plugin-intiface";
import { DirectClient } from "@elizaos/client-direct";
import { ThreeDGenerationPlugin } from "@elizaos/plugin-3d-generation";
import { abstractPlugin } from "@elizaos/plugin-abstract";
import { alloraPlugin } from "@elizaos/plugin-allora";
import { aptosPlugin } from "@elizaos/plugin-aptos";
import { artheraPlugin } from "@elizaos/plugin-arthera";
import { availPlugin } from "@elizaos/plugin-avail";
import { avalanchePlugin } from "@elizaos/plugin-avalanche";
import { binancePlugin } from "@elizaos/plugin-binance";
import {
    advancedTradePlugin,
    coinbaseCommercePlugin,
    coinbaseMassPaymentsPlugin,
    tokenContractPlugin,
    tradePlugin,
    webhookPlugin,
} from "@elizaos/plugin-coinbase";
import { coinmarketcapPlugin } from "@elizaos/plugin-coinmarketcap";
import { coinPricePlugin } from "@elizaos/plugin-coinprice";
import { confluxPlugin } from "@elizaos/plugin-conflux";
import { createCosmosPlugin } from "@elizaos/plugin-cosmos";
import { cronosZkEVMPlugin } from "@elizaos/plugin-cronoszkevm";
import { echoChambersPlugin } from "@elizaos/plugin-echochambers";
import { evmPlugin } from "@elizaos/plugin-evm";
import { flowPlugin } from "@elizaos/plugin-flow";
import { fuelPlugin } from "@elizaos/plugin-fuel";
import { genLayerPlugin } from "@elizaos/plugin-genlayer";
import { imageGenerationPlugin } from "@elizaos/plugin-image-generation";
import { multiversxPlugin } from "@elizaos/plugin-multiversx";
import { nearPlugin } from "@elizaos/plugin-near";
import { nftGenerationPlugin } from "@elizaos/plugin-nft-generation";
import { createNodePlugin } from "@elizaos/plugin-node";
import { obsidianPlugin } from "@elizaos/plugin-obsidian";
import { solanaPlugin } from "@elizaos/plugin-solana";
import { solanaAgentkitPlguin } from "@elizaos/plugin-solana-agentkit";
import { storyPlugin } from "@elizaos/plugin-story";
import { suiPlugin } from "@elizaos/plugin-sui";
import { sgxPlugin } from "@elizaos/plugin-sgx";
import { TEEMode, teePlugin } from "@elizaos/plugin-tee";
import { teeLogPlugin } from "@elizaos/plugin-tee-log";
import { teeMarlinPlugin } from "@elizaos/plugin-tee-marlin";
import { tonPlugin } from "@elizaos/plugin-ton";
import { webSearchPlugin } from "@elizaos/plugin-web-search";

import { giphyPlugin } from "@elizaos/plugin-giphy";
import { letzAIPlugin } from "@elizaos/plugin-letzai";
import { thirdwebPlugin } from "@elizaos/plugin-thirdweb";

import { zksyncEraPlugin } from "@elizaos/plugin-zksync-era";

import { OpacityAdapter } from "@elizaos/plugin-opacity";
import { openWeatherPlugin } from "@elizaos/plugin-open-weather";
import { stargazePlugin } from "@elizaos/plugin-stargaze";
import Database from "better-sqlite3";
import fs from "fs";
import net from "net";
import path from "path";
import { fileURLToPath } from "url";
import yargs from "yargs";
import {dominosPlugin} from "@elizaos/plugin-dominos";

const __filename = fileURLToPath(import.meta.url); // get the resolved path to the file
const __dirname = path.dirname(__filename); // get the name of the directory

export const wait = (minTime: number = 1000, maxTime: number = 3000) => {
    const waitTime =
        Math.floor(Math.random() * (maxTime - minTime + 1)) + minTime;
    return new Promise((resolve) => setTimeout(resolve, waitTime));
};

const logFetch = async (url: string, options: any) => {
    elizaLogger.debug(`Fetching ${url}`);
    // Disabled to avoid disclosure of sensitive information such as API keys
    // elizaLogger.debug(JSON.stringify(options, null, 2));
    return fetch(url, options);
};

export function parseArguments(): {
    character?: string;
    characters?: string;
} {
    try {
        return yargs(process.argv.slice(3))
            .option("character", {
                type: "string",
                description: "Path to the character JSON file",
            })
            .option("characters", {
                type: "string",
                description:
                    "Comma separated list of paths to character JSON files",
            })
            .parseSync();
    } catch (error) {
        elizaLogger.error("Error parsing arguments:", error);
        return {};
    }
}

function tryLoadFile(filePath: string): string | null {
    try {
        return fs.readFileSync(filePath, "utf8");
    } catch (e) {
        return null;
    }
}

function isAllStrings(arr: unknown[]): boolean {
    return Array.isArray(arr) && arr.every((item) => typeof item === "string");
}

export async function loadCharacters(
    charactersArg: string
): Promise<Character[]> {
    let characterPaths = charactersArg
        ?.split(",")
        .map((filePath) => filePath.trim());
    const loadedCharacters: Character[] = [];

    if (characterPaths?.length > 0) {
        for (const characterPath of characterPaths) {
            let content: string | null = null;
            let resolvedPath = "";

            // Try different path resolutions in order
            const pathsToTry = [
                characterPath, // exact path as specified
                path.resolve(process.cwd(), characterPath), // relative to cwd
                path.resolve(process.cwd(), "agent", characterPath), // Add this
                path.resolve(__dirname, characterPath), // relative to current script
                path.resolve(
                    __dirname,
                    "characters",
                    path.basename(characterPath)
                ), // relative to agent/characters
                path.resolve(
                    __dirname,
                    "../characters",
                    path.basename(characterPath)
                ), // relative to characters dir from agent
                path.resolve(
                    __dirname,
                    "../../characters",
                    path.basename(characterPath)
                ), // relative to project root characters dir
            ];

            elizaLogger.info(
                "Trying paths:",
                pathsToTry.map((p) => ({
                    path: p,
                    exists: fs.existsSync(p),
                }))
            );

            for (const tryPath of pathsToTry) {
                content = tryLoadFile(tryPath);
                if (content !== null) {
                    resolvedPath = tryPath;
                    break;
                }
            }

            if (content === null) {
                elizaLogger.error(
                    `Error loading character from ${characterPath}: File not found in any of the expected locations`
                );
                elizaLogger.error("Tried the following paths:");
                pathsToTry.forEach((p) => elizaLogger.error(` - ${p}`));
                process.exit(1);
            }

            try {
                const character = JSON.parse(content);
                validateCharacterConfig(character);

                // .id isn't really valid
                const characterId = character.id || character.name;
                const characterPrefix = `CHARACTER.${characterId.toUpperCase().replace(/ /g, "_")}.`;

                const characterSettings = Object.entries(process.env)
                    .filter(([key]) => key.startsWith(characterPrefix))
                    .reduce((settings, [key, value]) => {
                        const settingKey = key.slice(characterPrefix.length);
                        return { ...settings, [settingKey]: value };
                    }, {});

                if (Object.keys(characterSettings).length > 0) {
                    character.settings = character.settings || {};
                    character.settings.secrets = {
                        ...characterSettings,
                        ...character.settings.secrets,
                    };
                }

                // Handle plugins
                if (isAllStrings(character.plugins)) {
                    elizaLogger.info("Plugins are: ", character.plugins);
                    const importedPlugins = await Promise.all(
                        character.plugins.map(async (plugin) => {
                            const importedPlugin = await import(plugin);
                            return importedPlugin.default;
                        })
                    );
                    character.plugins = importedPlugins;
                }

                loadedCharacters.push(character);
                elizaLogger.info(
                    `Successfully loaded character from: ${resolvedPath}`
                );
            } catch (e) {
                elizaLogger.error(
                    `Error parsing character from ${resolvedPath}: ${e}`
                );
                process.exit(1);
            }
        }
    }

    if (loadedCharacters.length === 0) {
        elizaLogger.info("No characters found, using default character");
        loadedCharacters.push(defaultCharacter);
    }

    return loadedCharacters;
}

export function getTokenForProvider(
    provider: ModelProviderName,
    character: Character
): string | undefined {
    switch (provider) {
        // no key needed for llama_local or gaianet
        case ModelProviderName.LLAMALOCAL:
            return "";
        case ModelProviderName.OLLAMA:
            return "";
        case ModelProviderName.GAIANET:
            return "";
        case ModelProviderName.OPENAI:
            return (
                character.settings?.secrets?.OPENAI_API_KEY ||
                settings.OPENAI_API_KEY
            );
        case ModelProviderName.ETERNALAI:
            return (
                character.settings?.secrets?.ETERNALAI_API_KEY ||
                settings.ETERNALAI_API_KEY
            );
        case ModelProviderName.NINETEEN_AI:
            return (
                character.settings?.secrets?.NINETEEN_AI_API_KEY ||
                settings.NINETEEN_AI_API_KEY
            );
        case ModelProviderName.LLAMACLOUD:
        case ModelProviderName.TOGETHER:
            return (
                character.settings?.secrets?.LLAMACLOUD_API_KEY ||
                settings.LLAMACLOUD_API_KEY ||
                character.settings?.secrets?.TOGETHER_API_KEY ||
                settings.TOGETHER_API_KEY ||
                character.settings?.secrets?.OPENAI_API_KEY ||
                settings.OPENAI_API_KEY
            );
        case ModelProviderName.CLAUDE_VERTEX:
        case ModelProviderName.ANTHROPIC:
            return (
                character.settings?.secrets?.ANTHROPIC_API_KEY ||
                character.settings?.secrets?.CLAUDE_API_KEY ||
                settings.ANTHROPIC_API_KEY ||
                settings.CLAUDE_API_KEY
            );
        case ModelProviderName.REDPILL:
            return (
                character.settings?.secrets?.REDPILL_API_KEY ||
                settings.REDPILL_API_KEY
            );
        case ModelProviderName.OPENROUTER:
            return (
                character.settings?.secrets?.OPENROUTER ||
                settings.OPENROUTER_API_KEY
            );
        case ModelProviderName.GROK:
            return (
                character.settings?.secrets?.GROK_API_KEY ||
                settings.GROK_API_KEY
            );
        case ModelProviderName.HEURIST:
            return (
                character.settings?.secrets?.HEURIST_API_KEY ||
                settings.HEURIST_API_KEY
            );
        case ModelProviderName.GROQ:
            return (
                character.settings?.secrets?.GROQ_API_KEY ||
                settings.GROQ_API_KEY
            );
        case ModelProviderName.GALADRIEL:
            return (
                character.settings?.secrets?.GALADRIEL_API_KEY ||
                settings.GALADRIEL_API_KEY
            );
        case ModelProviderName.FAL:
            return (
                character.settings?.secrets?.FAL_API_KEY || settings.FAL_API_KEY
            );
        case ModelProviderName.ALI_BAILIAN:
            return (
                character.settings?.secrets?.ALI_BAILIAN_API_KEY ||
                settings.ALI_BAILIAN_API_KEY
            );
        case ModelProviderName.VOLENGINE:
            return (
                character.settings?.secrets?.VOLENGINE_API_KEY ||
                settings.VOLENGINE_API_KEY
            );
        case ModelProviderName.NANOGPT:
            return (
                character.settings?.secrets?.NANOGPT_API_KEY ||
                settings.NANOGPT_API_KEY
            );
        case ModelProviderName.HYPERBOLIC:
            return (
                character.settings?.secrets?.HYPERBOLIC_API_KEY ||
                settings.HYPERBOLIC_API_KEY
            );
        case ModelProviderName.VENICE:
            return (
                character.settings?.secrets?.VENICE_API_KEY ||
                settings.VENICE_API_KEY
            );
        case ModelProviderName.AKASH_CHAT_API:
            return (
                character.settings?.secrets?.AKASH_CHAT_API_KEY ||
                settings.AKASH_CHAT_API_KEY
            );
        case ModelProviderName.GOOGLE:
            return (
                character.settings?.secrets?.GOOGLE_GENERATIVE_AI_API_KEY ||
                settings.GOOGLE_GENERATIVE_AI_API_KEY
            );
        case ModelProviderName.LETZAI:
            return (
                character.settings?.secrets?.LETZAI_API_KEY ||
                settings.LETZAI_API_KEY
            );
        case ModelProviderName.INFERA:
            return (
                character.settings?.secrets?.INFERA_API_KEY ||
                settings.INFERA_API_KEY
            );
        default:
            const errorMessage = `Failed to get token - unsupported model provider: ${provider}`;
            elizaLogger.error(errorMessage);
            throw new Error(errorMessage);
    }
}

function initializeDatabase(dataDir: string) {
    if (process.env.POSTGRES_URL) {
        elizaLogger.info("Initializing PostgreSQL connection...");
        const db = new PostgresDatabaseAdapter({
            connectionString: process.env.POSTGRES_URL,
            parseInputs: true,
        });

        // Test the connection
        db.init()
            .then(() => {
                elizaLogger.success(
                    "Successfully connected to PostgreSQL database"
                );
            })
            .catch((error) => {
                elizaLogger.error("Failed to connect to PostgreSQL:", error);
            });

        return db;
    } else if (process.env.PGLITE_DATA_DIR) {
        elizaLogger.info("Initializing PgLite adapter...");
        // `dataDir: memory://` for in memory pg
        const db = new PGLiteDatabaseAdapter({
            dataDir: process.env.PGLITE_DATA_DIR,
        });
        return db;
    } else {
        const filePath =
            process.env.SQLITE_FILE ?? path.resolve(dataDir, "db.sqlite");
        // ":memory:";
        const db = new SqliteDatabaseAdapter(new Database(filePath));
        return db;
    }
}

// also adds plugins from character file into the runtime
export async function initializeClients(
    character: Character,
    runtime: IAgentRuntime
) {
    // each client can only register once
    // and if we want two we can explicitly support it
    const clients: Record<string, any> = {};
    const clientTypes: string[] =
        character.clients?.map((str) => str.toLowerCase()) || [];
    elizaLogger.log("initializeClients", clientTypes, "for", character.name);

    // Start Auto Client if "auto" detected as a configured client
    if (clientTypes.includes(Clients.AUTO)) {
        const autoClient = await AutoClientInterface.start(runtime);
        if (autoClient) clients.auto = autoClient;
    }

    if (clientTypes.includes(Clients.DISCORD)) {
        const discordClient = await DiscordClientInterface.start(runtime);
        if (discordClient) clients.discord = discordClient;
    }

    if (clientTypes.includes(Clients.TELEGRAM)) {
        const telegramClient = await TelegramClientInterface.start(runtime);
        if (telegramClient) clients.telegram = telegramClient;
    }

    if (clientTypes.includes(Clients.TWITTER)) {
        const twitterClient = await TwitterClientInterface.start(runtime);
        if (twitterClient) {
            clients.twitter = twitterClient;
        }
    }

    if (clientTypes.includes(Clients.FARCASTER)) {
        // why is this one different :(
        const farcasterClient = new FarcasterAgentClient(runtime);
        if (farcasterClient) {
            farcasterClient.start();
            clients.farcaster = farcasterClient;
        }
    }
    if (clientTypes.includes("lens")) {
        const lensClient = new LensAgentClient(runtime);
        lensClient.start();
        clients.lens = lensClient;
    }

    elizaLogger.log("client keys", Object.keys(clients));

    // TODO: Add Slack client to the list
    // Initialize clients as an object

    if (clientTypes.includes("slack")) {
        const slackClient = await SlackClientInterface.start(runtime);
        if (slackClient) clients.slack = slackClient; // Use object property instead of push
    }

    function determineClientType(client: Client): string {
        // Check if client has a direct type identifier
        if ("type" in client) {
            return (client as any).type;
        }

        // Check constructor name
        const constructorName = client.constructor?.name;
        if (constructorName && !constructorName.includes("Object")) {
            return constructorName.toLowerCase().replace("client", "");
        }

        // Fallback: Generate a unique identifier
        return `client_${Date.now()}`;
    }

    if (character.plugins?.length > 0) {
        for (const plugin of character.plugins) {
            if (plugin.clients) {
                for (const client of plugin.clients) {
                    const startedClient = await client.start(runtime);
                    const clientType = determineClientType(client);
                    elizaLogger.debug(
                        `Initializing client of type: ${clientType}`
                    );
                    clients[clientType] = startedClient;
                }
            }
        }
    }

    return clients;
}

function getSecret(character: Character, secret: string) {
    return character.settings?.secrets?.[secret] || process.env[secret];
}

let nodePlugin: any | undefined;

export async function createAgent(
    character: Character,
    db: IDatabaseAdapter,
    cache: ICacheManager,
    token: string
): Promise<AgentRuntime> {
    elizaLogger.log(`Creating runtime for character ${character.name}`);

    nodePlugin ??= createNodePlugin();

    const teeMode = getSecret(character, "TEE_MODE") || "OFF";
    const walletSecretSalt = getSecret(character, "WALLET_SECRET_SALT");

    // Validate TEE configuration
    if (teeMode !== TEEMode.OFF && !walletSecretSalt) {
        elizaLogger.error(
            "WALLET_SECRET_SALT required when TEE_MODE is enabled"
        );
        throw new Error("Invalid TEE configuration");
    }

    let goatPlugin: any | undefined;

    if (getSecret(character, "EVM_PRIVATE_KEY")) {
        goatPlugin = await createGoatPlugin((secret) =>
            getSecret(character, secret)
        );
    }

    // Initialize Reclaim adapter if environment variables are present
    // let verifiableInferenceAdapter;
    // if (
    //     process.env.RECLAIM_APP_ID &&
    //     process.env.RECLAIM_APP_SECRET &&
    //     process.env.VERIFIABLE_INFERENCE_ENABLED === "true"
    // ) {
    //     verifiableInferenceAdapter = new ReclaimAdapter({
    //         appId: process.env.RECLAIM_APP_ID,
    //         appSecret: process.env.RECLAIM_APP_SECRET,
    //         modelProvider: character.modelProvider,
    //         token,
    //     });
    //     elizaLogger.log("Verifiable inference adapter initialized");
    // }
    // Initialize Opacity adapter if environment variables are present
    let verifiableInferenceAdapter;
    if (
        process.env.OPACITY_TEAM_ID &&
        process.env.OPACITY_CLOUDFLARE_NAME &&
        process.env.OPACITY_PROVER_URL &&
        process.env.VERIFIABLE_INFERENCE_ENABLED === "true"
    ) {
        verifiableInferenceAdapter = new OpacityAdapter({
            teamId: process.env.OPACITY_TEAM_ID,
            teamName: process.env.OPACITY_CLOUDFLARE_NAME,
            opacityProverUrl: process.env.OPACITY_PROVER_URL,
            modelProvider: character.modelProvider,
            token: token,
        });
        elizaLogger.log("Verifiable inference adapter initialized");
        elizaLogger.log("teamId", process.env.OPACITY_TEAM_ID);
        elizaLogger.log("teamName", process.env.OPACITY_CLOUDFLARE_NAME);
        elizaLogger.log("opacityProverUrl", process.env.OPACITY_PROVER_URL);
        elizaLogger.log("modelProvider", character.modelProvider);
        elizaLogger.log("token", token);
    }
    if (
        process.env.PRIMUS_APP_ID &&
        process.env.PRIMUS_APP_SECRET &&
        process.env.VERIFIABLE_INFERENCE_ENABLED === "true"){
        verifiableInferenceAdapter = new PrimusAdapter({
            appId: process.env.PRIMUS_APP_ID,
            appSecret: process.env.PRIMUS_APP_SECRET,
            attMode: "proxytls",
            modelProvider: character.modelProvider,
            token,
        });
        elizaLogger.log("Verifiable inference primus adapter initialized");
    }

    return new AgentRuntime({
        databaseAdapter: db,
        token,
        modelProvider: character.modelProvider,
        evaluators: [],
        character,
        // character.plugins are handled when clients are added
        plugins: [
            bootstrapPlugin,
            getSecret(character, "CONFLUX_CORE_PRIVATE_KEY")
                ? confluxPlugin
                : null,
            nodePlugin,
            coinPricePlugin,
            getSecret(character, "TAVILY_API_KEY") ? webSearchPlugin : null,
            getSecret(character, "SOLANA_PUBLIC_KEY") ||
            (getSecret(character, "WALLET_PUBLIC_KEY") &&
                !getSecret(character, "WALLET_PUBLIC_KEY")?.startsWith("0x"))
                ? solanaPlugin
                : null,
            getSecret(character, "SOLANA_PRIVATE_KEY")
                ? solanaAgentkitPlguin
                : null,
            (getSecret(character, "NEAR_ADDRESS") ||
                getSecret(character, "NEAR_WALLET_PUBLIC_KEY")) &&
            getSecret(character, "NEAR_WALLET_SECRET_KEY")
                ? nearPlugin
                : null,
            getSecret(character, "EVM_PUBLIC_KEY") ||
            (getSecret(character, "WALLET_PUBLIC_KEY") &&
                getSecret(character, "WALLET_PUBLIC_KEY")?.startsWith("0x"))
                ? evmPlugin
                : null,
            getSecret(character, "COSMOS_RECOVERY_PHRASE") &&
                getSecret(character, "COSMOS_AVAILABLE_CHAINS") &&
                createCosmosPlugin(),
            (getSecret(character, "SOLANA_PUBLIC_KEY") ||
                (getSecret(character, "WALLET_PUBLIC_KEY") &&
                    !getSecret(character, "WALLET_PUBLIC_KEY")?.startsWith(
                        "0x"
                    ))) &&
            getSecret(character, "SOLANA_ADMIN_PUBLIC_KEY") &&
            getSecret(character, "SOLANA_PRIVATE_KEY") &&
            getSecret(character, "SOLANA_ADMIN_PRIVATE_KEY")
                ? nftGenerationPlugin
                : null,
            getSecret(character, "ZEROG_PRIVATE_KEY") ? zgPlugin : null,
            getSecret(character, "COINMARKETCAP_API_KEY")
                ? coinmarketcapPlugin
                : null,
            getSecret(character, "COINBASE_COMMERCE_KEY")
                ? coinbaseCommercePlugin
                : null,
            getSecret(character, "FAL_API_KEY") ||
            getSecret(character, "OPENAI_API_KEY") ||
            getSecret(character, "VENICE_API_KEY") ||
            getSecret(character, "NINETEEN_AI_API_KEY") ||
            getSecret(character, "HEURIST_API_KEY") ||
            getSecret(character, "LIVEPEER_GATEWAY_URL")
                ? imageGenerationPlugin
                : null,
            getSecret(character, "FAL_API_KEY") ? ThreeDGenerationPlugin : null,
            ...(getSecret(character, "COINBASE_API_KEY") &&
            getSecret(character, "COINBASE_PRIVATE_KEY")
                ? [
                      coinbaseMassPaymentsPlugin,
                      tradePlugin,
                      tokenContractPlugin,
                      advancedTradePlugin,
                  ]
                : []),
            ...(teeMode !== TEEMode.OFF && walletSecretSalt ? [teePlugin] : []),
            getSecret(character, "SGX") ? sgxPlugin : null,
            (getSecret(character, "ENABLE_TEE_LOG") &&
                ((teeMode !== TEEMode.OFF && walletSecretSalt) ||
                    getSecret(character, "SGX")))
                ? teeLogPlugin
                : null,
            getSecret(character, "COINBASE_API_KEY") &&
            getSecret(character, "COINBASE_PRIVATE_KEY") &&
            getSecret(character, "COINBASE_NOTIFICATION_URI")
                ? webhookPlugin
                : null,
            goatPlugin,
            getSecret(character, "COINGECKO_API_KEY") ? coingeckoPlugin : null,
            getSecret(character, "EVM_PROVIDER_URL") ? goatPlugin : null,
            getSecret(character, "ABSTRACT_PRIVATE_KEY")
                ? abstractPlugin
                : null,
            getSecret(character, "BINANCE_API_KEY") &&
            getSecret(character, "BINANCE_SECRET_KEY")
                ? binancePlugin
                : null,
            getSecret(character, "FLOW_ADDRESS") &&
            getSecret(character, "FLOW_PRIVATE_KEY")
                ? flowPlugin
                : null,
            getSecret(character, "APTOS_PRIVATE_KEY") ? aptosPlugin : null,
            getSecret(character, "MVX_PRIVATE_KEY") ? multiversxPlugin : null,
            getSecret(character, "ZKSYNC_PRIVATE_KEY") ? zksyncEraPlugin : null,
            getSecret(character, "CRONOSZKEVM_PRIVATE_KEY")
                ? cronosZkEVMPlugin
                : null,
            getSecret(character, "TEE_MARLIN") ? teeMarlinPlugin : null,
            getSecret(character, "TON_PRIVATE_KEY") ? tonPlugin : null,
            getSecret(character, "THIRDWEB_SECRET_KEY") ? thirdwebPlugin : null,
            getSecret(character, "SUI_PRIVATE_KEY") ? suiPlugin : null,
            getSecret(character, "STORY_PRIVATE_KEY") ? storyPlugin : null,
            getSecret(character, "FUEL_PRIVATE_KEY") ? fuelPlugin : null,
            getSecret(character, "AVALANCHE_PRIVATE_KEY")
                ? avalanchePlugin
                : null,
            getSecret(character, "ECHOCHAMBERS_API_URL") &&
            getSecret(character, "ECHOCHAMBERS_API_KEY")
                ? echoChambersPlugin
                : null,
            getSecret(character, "LETZAI_API_KEY") ? letzAIPlugin : null,
            getSecret(character, "STARGAZE_ENDPOINT") ? stargazePlugin : null,
            getSecret(character, "GIPHY_API_KEY") ? giphyPlugin : null,
            getSecret(character, "GENLAYER_PRIVATE_KEY")
                ? genLayerPlugin
                : null,
            getSecret(character, "AVAIL_SEED") &&
            getSecret(character, "AVAIL_APP_ID")
                ? availPlugin
                : null,
            getSecret(character, "OPEN_WEATHER_API_KEY")
                ? openWeatherPlugin
                : null,
            getSecret(character, "OBSIDIAN_API_TOKEN") ? obsidianPlugin : null,
            getSecret(character, "ARTHERA_PRIVATE_KEY")?.startsWith("0x")
                ? artheraPlugin
                : null,
            getSecret(character, "ALLORA_API_KEY") ? alloraPlugin : null,
        ].filter(Boolean),
        providers: [],
        actions: [],
        services: [],
        managers: [],
        cacheManager: cache,
        fetch: logFetch,
        verifiableInferenceAdapter,
    });
}

function initializeFsCache(baseDir: string, character: Character) {
    if (!character?.id) {
        throw new Error(
            "initializeFsCache requires id to be set in character definition"
        );
    }
    const cacheDir = path.resolve(baseDir, character.id, "cache");

    const cache = new CacheManager(new FsCacheAdapter(cacheDir));
    return cache;
}

function initializeDbCache(character: Character, db: IDatabaseCacheAdapter) {
    if (!character?.id) {
        throw new Error(
            "initializeFsCache requires id to be set in character definition"
        );
    }
    const cache = new CacheManager(new DbCacheAdapter(db, character.id));
    return cache;
}

function initializeCache(
    cacheStore: string,
    character: Character,
    baseDir?: string,
    db?: IDatabaseCacheAdapter
) {
    switch (cacheStore) {
        case CacheStore.REDIS:
            if (process.env.REDIS_URL) {
                elizaLogger.info("Connecting to Redis...");
                const redisClient = new RedisClient(process.env.REDIS_URL);
                if (!character?.id) {
                    throw new Error(
                        "CacheStore.REDIS requires id to be set in character definition"
                    );
                }
                return new CacheManager(
                    new DbCacheAdapter(redisClient, character.id) // Using DbCacheAdapter since RedisClient also implements IDatabaseCacheAdapter
                );
            } else {
                throw new Error("REDIS_URL environment variable is not set.");
            }

        case CacheStore.DATABASE:
            if (db) {
                elizaLogger.info("Using Database Cache...");
                return initializeDbCache(character, db);
            } else {
                throw new Error(
                    "Database adapter is not provided for CacheStore.Database."
                );
            }

        case CacheStore.FILESYSTEM:
            elizaLogger.info("Using File System Cache...");
            if (!baseDir) {
                throw new Error(
                    "baseDir must be provided for CacheStore.FILESYSTEM."
                );
            }
            return initializeFsCache(baseDir, character);

        default:
            throw new Error(
                `Invalid cache store: ${cacheStore} or required configuration missing.`
            );
    }
}

async function startAgent(
    character: Character,
    directClient: DirectClient
): Promise<AgentRuntime> {
    let db: IDatabaseAdapter & IDatabaseCacheAdapter;
    try {
        character.id ??= stringToUuid(character.name);
        character.username ??= character.name;

        const token = getTokenForProvider(character.modelProvider, character);
        const dataDir = path.join(__dirname, "../data");

        if (!fs.existsSync(dataDir)) {
            fs.mkdirSync(dataDir, { recursive: true });
        }

        db = initializeDatabase(dataDir) as IDatabaseAdapter &
            IDatabaseCacheAdapter;

        await db.init();

        const cache = initializeCache(
            process.env.CACHE_STORE ?? CacheStore.DATABASE,
            character,
            "",
            db
        ); // "" should be replaced with dir for file system caching. THOUGHTS: might probably make this into an env
        const runtime: AgentRuntime = await createAgent(
            character,
            db,
            cache,
            token
        );

        // start services/plugins/process knowledge
        await runtime.initialize();

        // start assigned clients
        runtime.clients = await initializeClients(character, runtime);

        // add to container
        directClient.registerAgent(runtime);

        // report to console
        elizaLogger.debug(`Started ${character.name} as ${runtime.agentId}`);

        return runtime;
    } catch (error) {
        elizaLogger.error(
            `Error starting agent for character ${character.name}:`,
            error
        );
        elizaLogger.error(error);
        if (db) {
            await db.close();
        }
        throw error;
    }
}

const checkPortAvailable = (port: number): Promise<boolean> => {
    return new Promise((resolve) => {
        const server = net.createServer();

        server.once("error", (err: NodeJS.ErrnoException) => {
            if (err.code === "EADDRINUSE") {
                resolve(false);
            }
        });

        server.once("listening", () => {
            server.close();
            resolve(true);
        });

        server.listen(port);
    });
};

const startAgents = async () => {
    const directClient = new DirectClient();
    let serverPort = parseInt(settings.SERVER_PORT || "3000");
    const args = parseArguments();
    let charactersArg = args.characters || args.character;
    let characters = [defaultCharacter];

    if (charactersArg) {
        characters = await loadCharacters(charactersArg);
    }

    try {
        for (const character of characters) {
            await startAgent(character, directClient);
        }
    } catch (error) {
        elizaLogger.error("Error starting agents:", error);
    }

    // Find available port
    while (!(await checkPortAvailable(serverPort))) {
        elizaLogger.warn(
            `Port ${serverPort} is in use, trying ${serverPort + 1}`
        );
        serverPort++;
    }

    // upload some agent functionality into directClient
    directClient.startAgent = async (character: Character) => {
        // wrap it so we don't have to inject directClient later
        return startAgent(character, directClient);
    };

    directClient.start(serverPort);

    if (serverPort !== parseInt(settings.SERVER_PORT || "3000")) {
        elizaLogger.log(`Server started on alternate port ${serverPort}`);
    }

    elizaLogger.log(
        "Run `pnpm start:client` to start the client and visit the outputted URL (http://localhost:5173) to chat with your agents. When running multiple agents, use client with different port `SERVER_PORT=3001 pnpm start:client`"
    );
};

startAgents().catch((error) => {
    elizaLogger.error("Unhandled error in startAgents:", error);
    process.exit(1);
});<|MERGE_RESOLUTION|>--- conflicted
+++ resolved
@@ -10,12 +10,9 @@
 import { TelegramClientInterface } from "@elizaos/client-telegram";
 import { TwitterClientInterface } from "@elizaos/client-twitter";
 // import { ReclaimAdapter } from "@elizaos/plugin-reclaim";
-<<<<<<< HEAD
 import { DirectClient } from "@elizaos/client-direct";
 import { PrimusAdapter } from "@elizaos/plugin-primus";
 
-=======
->>>>>>> 82607be2
 import {
     AgentRuntime,
     CacheManager,
